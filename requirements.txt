requests
PyMuPDF
nltk
langdetect
<<<<<<< HEAD
urllib3 >= 2.2.2 # not directly required, pinned by Snyk to avoid a vulnerability
zipp >= 3.19.1 # not directly required, pinned by Snyk to avoid a vulnerability
requests >= 2.32.2 # not directly required, pinned by Snyk to avoid a vulnerability
=======
urllib3>=2.2.2 # not directly required, pinned by Snyk to avoid a vulnerability
zipp>=3.19.1 # not directly required, pinned by Snyk to avoid a vulnerability
>>>>>>> 6d23fb02
<|MERGE_RESOLUTION|>--- conflicted
+++ resolved
@@ -2,11 +2,6 @@
 PyMuPDF
 nltk
 langdetect
-<<<<<<< HEAD
 urllib3 >= 2.2.2 # not directly required, pinned by Snyk to avoid a vulnerability
 zipp >= 3.19.1 # not directly required, pinned by Snyk to avoid a vulnerability
-requests >= 2.32.2 # not directly required, pinned by Snyk to avoid a vulnerability
-=======
-urllib3>=2.2.2 # not directly required, pinned by Snyk to avoid a vulnerability
-zipp>=3.19.1 # not directly required, pinned by Snyk to avoid a vulnerability
->>>>>>> 6d23fb02
+requests >= 2.32.2 # not directly required, pinned by Snyk to avoid a vulnerabilityzipp>=3.19.1 # not directly required, pinned by Snyk to avoid a vulnerability